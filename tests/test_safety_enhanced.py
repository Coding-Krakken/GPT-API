--- conflicted
+++ resolved
@@ -11,20 +11,11 @@
 from fastapi.testclient import TestClient
 from main import app
 from unittest.mock import patch, MagicMock
-<<<<<<< HEAD
 from utils.safety import get_safety_manager, ActionType, SafetyLevel, ConfirmationMode
 from tests.test_utils import get_api_key
 
 client = TestClient(app)
 API_KEY = get_api_key()
-=======
-
-# Set consistent API key for tests
-os.environ["API_KEY"] = "9e2b7c8a-4f1e-4b2a-9d3c-7f6e5a1b2c3d"
-
-client = TestClient(app)
-API_KEY = "9e2b7c8a-4f1e-4b2a-9d3c-7f6e5a1b2c3d"
->>>>>>> 51fe8eab
 HEADERS = {"x-api-key": API_KEY}
 
 class TestEnhancedSafetyCheck:
